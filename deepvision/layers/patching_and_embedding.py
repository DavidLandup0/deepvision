--- conflicted
+++ resolved
@@ -213,11 +213,7 @@
         self.patch_size = patch_size
         self.input_shape = input_shape
         self.padding = padding
-<<<<<<< HEAD
-
-=======
-        self.device = "cuda" if torch.cuda.is_available() else "cpu"
->>>>>>> 2d5a3265
+
         if patch_size < 0:
             raise ValueError(
                 f"The patch_size cannot be a negative number. Received {patch_size}"
@@ -281,11 +277,7 @@
         class_token_broadcast = self.class_token.expand(flattened_shapes[0], -1, -1)
         patches_flattened = torch.cat([class_token_broadcast, patches_flattened], 1)
         positions = torch.arange(start=0, end=self.num_patches + 1, step=1).to(
-<<<<<<< HEAD
             patches_flattened.device
-=======
-            self.device
->>>>>>> 2d5a3265
         )
 
         if interpolate and None not in (
